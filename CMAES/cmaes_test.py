--- conflicted
+++ resolved
@@ -34,11 +34,7 @@
     x_test = reducer.transform(x_test)
     return (x_train, y_train), (x_test, y_test)
 
-<<<<<<< HEAD
 def train_esn_input(input_size,reservoir_size=50,df_path: str = "CMAES/display_evolution.csv",):
-=======
-def train_esn(input_size,reservoir_size=50,df_path: str = "CMAES/display_evolution3.csv",):
->>>>>>> 9c4dda75
     (x_train, y_train), (x_test, y_test) = mnist_reduced(input_size)
     esn = ESN(
         n_inputs=input_size,
@@ -113,7 +109,6 @@
     optimizer = CMA(mean=np.zeros(esn.W_in.shape[0]*esn.W_in.shape[1] + esn.W_out.shape[0]*esn.W_out.shape[1]), sigma=1, bounds=bounds, population_size=50)
     best_sol = None
     best_error = np.inf
-    result_records: List[Dict[str, Any]] = []
     try:
         for generation in range(100):
             solutions = []
@@ -131,20 +126,15 @@
                     best_sol = esn.W_in
                 print(error)
                 solutions.append((esn_result, error))
-                result_records.append({
+                data_for_csv = {
                     "generation": generation,
                     "individual": i,
                     "train_accuracy": train_acc,
                     "test_accuracy": test_acc,
-                })
+                }
                 # Saving data by concatenating with what we already have and keeping the latest
-                df = pd.read_csv(df_path, sep=";")
-                df2: pd.DataFrame = pd.DataFrame.from_records(result_records)
-                df = pd.concat([df, df2])
-                df.sort_values(by=["test_accuracy"], ascending=True, inplace=True)
-                df.drop_duplicates(subset=["generation", "individual"], keep="last", inplace=True)
-                df.sort_values(by=["generation", "individual"], inplace=True)
-                df.to_csv(df_path, index=False, sep=";")
+                df = pd.DataFrame(data_for_csv, index=[0])
+                df.to_csv(df_path, mode="a", header=False, sep=";", index=False)       
             print("Generation: ", generation, "Best error: ", np.min([x[1] for x in solutions]))
             optimizer.tell(solutions)
     except KeyboardInterrupt:
@@ -160,9 +150,5 @@
     plt.show()
 
 if __name__ == "__main__":
-<<<<<<< HEAD
     train_all_esn(10, 50)
-=======
-    train_esn(10, 50)
->>>>>>> 9c4dda75
     # visualize()